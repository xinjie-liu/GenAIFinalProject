# Import necessary libraries
import torch
import torch.nn as nn
import numpy as np 
import numpy.random as npr
from matplotlib import pyplot as plt

# Import diffusers components for noise scheduling
from diffusers import DDIMScheduler, DDPMScheduler
from torch.utils.data import DataLoader
import torch.optim as optim

import torch.utils
import torch.utils.data

import os, sys
sys.path.append(os.path.abspath(os.path.join(os.path.dirname(__file__), '../..')))

from src.utils.logger import Logger
from src.networks.unets import TemporalUnet
from src.networks.attention import DiT

from src.datasets.sequence_dataset import SequenceDataset
from omegaconf import DictConfig, OmegaConf
from tqdm import tqdm


def cycle(dl):
    while True:
        for data in dl:
            yield data




class DiffusionPolicy:
    
    def __init__(self, args, **kwargs):
        
        

        # noise = torch.normal(torch.zeros(dataset_shape), std=torch.tensor(1.0))


        # TODO: Generalize network setting for other networks 
        if args.network == 'unet':
            self.net = TemporalUnet(
                horizon=args.horizon,
                transition_dim=args.observation_dim + args.action_dim,
                cond_dim=args.observation_dim,
                device= torch.device('cuda:0')
            ) 
        elif args.network == 'dit':
            self.net = DiT(
                horizon=args.horizon,
                transition_dim=args.observation_dim + args.action_dim,
                cond_dim=args.observation_dim,
                device= torch.device('cuda:0')
            )
        # Set network
        
        self.args = args
        
        self.net.to(torch.device('cuda:0'))
        self.net.train()
        scaler = torch.cuda.amp.GradScaler()  # For mixed precision training
        if self.args.predict_epsilon:
            prediction_type = 'epsilon'
        else:
            prediction_type = 'sample'
        if args.scheduler == 'DDPM':
            self.scheduler = DDPMScheduler(
                num_train_timesteps=args.num_train_steps,
                beta_schedule=args.beta_schedule,
                clip_sample=args.clip_sample,
                prediction_type=prediction_type)
        elif args.scheduler == 'DDIM':
            self.scheduler = DDIMScheduler(num_train_timesteps=args.num_train_steps, 
                                           beta_schedule=args.beta_schedule, 
                                           clip_sample=args.clip_sample,
                                           prediction_type=prediction_type
                                           )
        self.optimizer = optim.Adam(self.net.parameters(), lr=self.args.lr)  # Optimizer with learning rate
        self.epoch = 0
        self.visualization_step = args.num_train_steps // 10  # Visualize every 100 steps
        self.loss_weight = self.get_loss_weights(self.args.action_weight,
                                                 1.0,
                                                 None
                                                 )
        
        self.args.ckpt_path = args.ckpt_path + '_' + args.tag
        
    def apply_conditioning(self, x, conditions, action_dim):
        for t, val in conditions.items():
            x[:, t, action_dim:] = val.clone()
        return x
    
    def store_checkpoint(self):
        if not os.path.exists(self.args.ckpt_path):
            os.makedirs(self.args.ckpt_path, exist_ok=True)
        checkpoint = {
            'model_state_dict':self.net.state_dict(),
            'optimzer_state_dict': self.optimizer.state_dict(),
            'epoch': self.epoch
        }
        torch.save(checkpoint, os.path.join(self.args.ckpt_path, 'checkpoint.pth'))  # Security measure [4][5]
        
                
    def load_model(self):
        print(f"Loading model from checkpoint...{self.args.ckpt_path}")
        if not os.path.exists(os.path.join(self.args.ckpt_path, 'checkpoint.pth')):
            print("Checkpoint not found. Training from scratch.")
            self.epoch = 0
            return
        checkpoint = torch.load(os.path.join(self.args.ckpt_path, 'checkpoint.pth'), weights_only=True)  # Security measure [4][5]
        self.net.load_state_dict(checkpoint['model_state_dict'])
        self.optimizer.load_state_dict(checkpoint['optimzer_state_dict'])
        self.epoch = checkpoint['epoch']


    def get_loss_weights(self, action_weight, discount, weights_dict):
        '''
            sets loss coefficients for trajectory

            action_weight   : float
                coefficient on first action loss
            discount   : float
                multiplies t^th timestep of trajectory loss by discount**t
            weights_dict    : dict
                { i: c } multiplies dimension i of observation loss by c
        '''
        self.action_weight = action_weight

        dim_weights = torch.ones(self.args.observation_dim + self.args.action_dim, 
                                 dtype=torch.float32)

        ## set loss coefficients for dimensions of observation
        if weights_dict is None: weights_dict = {}
        for ind, w in weights_dict.items():
            dim_weights[self.args.action_dim + ind] *= w

        ## decay loss with trajectory timestep: discount**t
        discounts = discount ** torch.arange(self.args.horizon, dtype=torch.float)
        discounts = discounts / discounts.mean()
        loss_weights = torch.einsum('h,t->ht', discounts, dim_weights)

        ## manually set a0 weight
        loss_weights[0, :self.args.action_dim] = action_weight
        return loss_weights

        
    def train_diffusion_step(self, model, scheduler, samples, action_dim):
        """
        Execute a single training step for the diffusion model.
        
        Args:
            model: The denoising model
            samples: Real data samples
            diffusion_steps: Total number of diffusion steps
            loss_factor: Weight for the loss calculation
        
        Returns:
            Loss tensor
        """
        # Generate random noise
        sampled_noise = torch.normal(torch.zeros(samples.trajectories.shape), std=torch.tensor(1.0)).cuda()
        # Sample random timesteps
        time_steps = torch.randint(
            low=0,
            high=self.args.num_train_steps,  # Exclusive upper bound (1001 → 1000 max)
            size=(samples.trajectories.shape[0],)
        )

        # Add noise to samples according to the timesteps
        noised_samples = self.scheduler.add_noise(
            samples.trajectories.clone().cuda(), 
            sampled_noise, 
            time_steps
            )
        noised_samples_cond = self.apply_conditioning(noised_samples, samples.conditions, self.args.action_dim)
        
        # Predict noise using the model
        pred_noise = model(noised_samples_cond.cuda(), time_steps.cuda())
        # Calculate MSE loss between predicted and actual noise
        if self.args.predict_epsilon:
            # If predicting epsilon, compute loss directly on predicted noise
            loss = self.args.loss_factor * (pred_noise - sampled_noise)**2*self.loss_weight.unsqueeze(0).unsqueeze(0)*cuda()
        else:
            loss = self.args.loss_factor * (pred_noise - samples.trajectories.clone().cuda())**2*self.loss_weight.unsqueeze(0).unsqueeze(0).cuda()
        return loss

    def train(self, dataset, dataloader, dataloader_viz):
        """
        Train the diffusion model for the defined number of epochs.
        """
        # # Create a directory for training plots if it doesn't exist
        # import os
        # os.makedirs('/plots/2DMaze/training', exist_ok=True)
        
        # List to store loss values for plotting
        logger = Logger(self.args)
        epoch_start = self.epoch
        for ep in tqdm(range(epoch_start, self.args.epochs)): 
            total_loss = 0.  
            inner_loop = tqdm(range(self.args.steps_per_epoch), desc=f"Epoch {ep+1}/{self.args.epochs}", total=self.args.steps_per_epoch)
            self.epoch = ep
            for j in inner_loop:
                
                # Clear previous gradients
                samples = next(iter(dataloader))
                
                self.optimizer.zero_grad()
                # Compute loss from diffusion process
                loss = self.train_diffusion_step(self.net, self.scheduler, samples, self.args.action_dim)
                
                # Backpropagate gradients
                loss.mean().backward()
                
                # Update network parameters
                self.optimizer.step()
                
                total_loss += loss.mean().item()

            
            # Calculate average loss for the epoch
            avg_loss = total_loss / self.args.steps_per_epoch
            logger.log(log = {'loss': avg_loss}, step = ep)
            generated_samples = self.infer_diffusion(self.net, dataloader_viz, dataset, logger, ep)
            self.store_checkpoint()
            # Store loss for plotting
            
            # Print training progress
            # print(f"Epoch {ep+1}/{ep} | Loss: {avg_loss:.4f}")
            
        # Plot and save the training loss curve
        # plt.figure(figsize=(10, 6))
        # plt.plot(range(1, ep+2), loss_history, linestyle='-')
        # plt.title('Training Loss Over Epochs')
        # plt.xlabel('Epoch')
        # plt.ylabel('Loss')
        # plt.grid(True, linestyle='--', alpha=0.7)
        # plt.savefig('/plots/2DMaze/training/loss_curve.png')
        # plt.close()

    def infer_diffusion_step(self, sample_t, cond, t, action_dim):
        """
        Perform a single denoising step during inference.
        
        Args:
            net: The trained denoising model
            sample_t: Current noisy samples
            t: Current timestep
            
        Returns:
            Denoised samples at t-1
        """
        # Prepare timestep tensor
        t_in = torch.tensor([t]*sample_t.shape[0], dtype=torch.float32)
        
        # Predict noise
        sample_t_cond = self.apply_conditioning(sample_t, cond, action_dim)
        noise = self.net(sample_t_cond.cuda(), t_in.cuda())
        # Step the scheduler to get previous (less noisy) sample
        sample_t1 = self.scheduler.step(noise, t, sample_t)
        return sample_t1['prev_sample']

    def infer_diffusion(self, net, dataloader_vis, dataset, logger, global_step , plot = True):
        """
        Run the full inference/sampling process from noise to data.
        
        Args:
            net: The trained denoising model
            samples: Initial noise samples
        """
        
        samples = next(iter(dataloader_vis))
        sampled_noise = torch.normal(torch.zeros(samples.trajectories.shape), std=torch.tensor(1.0)) 
        
        denoised_samples = sampled_noise.clone().cuda()
        # Create a directory for generation plots if it doesn't exist
        # import os
        # os.makedirs('/plots/2DMaze/generation', exist_ok=True)

        # Iteratively denoise the samples
        image_log = {}
        for step in range(self.args.num_train_steps):
            # Visualize and save intermediate results every 100 steps
        
            if plot and step % self.visualization_step== 0:
                plt.figure(figsize=(10, 10))
                print(f"Step {step}")
                
                # Unnormalize sample for vis
                unnormalize_obs = dataset.normalizer.unnormalize(
                    denoised_samples[:,:,self.args.action_dim:].detach().cpu().numpy().copy(),
                    key='observations'
                )
                
                plt.scatter(unnormalize_obs.reshape((-1,4))[:,0],
                            unnormalize_obs.reshape((-1,4))[:,1], 
                            alpha=0.7, s=2)
                plt.scatter(unnormalize_obs[:,0,0], unnormalize_obs[:,0,1], color='red', s=5, label='Start State')
                plt.scatter(unnormalize_obs[:,-1,0], unnormalize_obs[:,-1,1], color='green', s=5, label='End State')
                plt.title(f'Generated Samples - Step {step}/{self.args.num_train_steps}')
                plt.xlabel('X')
                plt.ylabel('Y')
                plt.grid(True, linestyle='--', alpha=0.5)
                
                image = plt.gcf()
                image_log['denoised_step_{}'.format(step)] = image
                plt.close()
            
            # Perform one denoising step
            with torch.no_grad():
                denoised_samples = self.infer_diffusion_step( denoised_samples,
                                                        samples.conditions, self.args.num_train_steps - 1 - step,
                                                        dataset.action_dim)
                

        # Visualize and save final result
        unnormalize_obs = dataset.normalizer.unnormalize(
            denoised_samples[:,:,self.args.action_dim:].detach().cpu().numpy().copy(),
            key='observations'
        )
        
        if plot:
            plt.scatter(unnormalize_obs.reshape((-1,4))[:,0],
                        unnormalize_obs.reshape((-1,4))[:,1], 
                        alpha=0.7, s=2)
            plt.scatter(unnormalize_obs[:,0,0], unnormalize_obs[:,0,1], color='red', s=5, label='Start State')
            plt.scatter(unnormalize_obs[:,-1,0], unnormalize_obs[:,-1,1], color='green', s=5, label='End State')
            plt.title(f'Generated Samples - Step {step}/{self.args.num_train_steps}')
            plt.xlabel('X')
            plt.ylabel('Y')
            plt.grid(True, linestyle='--', alpha=0.5)
            image = plt.gcf()
            image_log['denoised_step_{}'.format(step)] = image
            plt.close()

        
        
        unnormalize_gt = dataset.normalizer.unnormalize(
            samples.trajectories[:,:,self.args.action_dim:].detach().cpu().numpy().copy(),
            key='observations'
        )
        if plot:
            plt.scatter(unnormalize_gt.reshape((-1,4))[:,0],
                        unnormalize_gt.reshape((-1,4))[:,1], 
                        alpha=0.7, s=2)
            plt.scatter(unnormalize_gt[:,0,0], unnormalize_gt[:,0,1], color='red', s=5, label='Start State')
            plt.scatter(unnormalize_gt[:,-1,0], unnormalize_gt[:,-1,1], color='green', s=5, label='End State')
            plt.title(f'Ground Truth')
            plt.xlabel('X')
            plt.ylabel('Y')
            plt.grid(True, linestyle='--', alpha=0.5)
            image = plt.gcf()
            image_log['ground_truth'] = image
            plt.close()
            
            logger.log_images(image_log, global_step )
    # plt.grid(True, linestyle='--', alpha=0.5)
    # plt.savefig('/plots/2DMaze/generation/samples_final.png')

    def policy_act(self, condition, sample_shape, action_dim, normalizer):
        
        sampled_noise = torch.normal(torch.zeros(sample_shape), std=torch.tensor(1.0)) 
        denoised_samples = sampled_noise.clone().cuda()
        for step in range(self.args.num_train_steps):
            # Perform one denoising step
            with torch.no_grad():
<<<<<<< HEAD
                denoised_samples = self.infer_diffusion_step(denoised_samples,
                                                        condition, self.args.num_train_steps - 1 - step,
                                                        action_dim)
=======
                # print(f"Step {step}")
                denoised_samples = self.infer_diffusion_step(denoised_samples,
                                                        condition, self.args.num_train_steps - 1 - step,
                                                        action_dim)
        unnormalize_obs = normalizer.unnormalize(
            denoised_samples[:,:,self.args.action_dim:].detach().cpu().numpy(),
            key='observations'
        )
        unnormalize_actions = normalizer.unnormalize(
            denoised_samples[:,:,:action_dim].detach().cpu().numpy(),
            key='actions'
        )
        return unnormalize_actions, unnormalize_obs, denoised_samples[:,:,:action_dim].detach(), denoised_samples[:,:,self.args.action_dim:].detach()
    
    def policy_act_final(self, condition, sample_shape, action_dim, normalizer, goal):
        
        sampled_noise = torch.normal(torch.zeros(sample_shape), std=torch.tensor(1.0)) 
        denoised_samples = sampled_noise.clone().cuda()
        for step in range(self.args.num_train_steps):
            # Perform one denoising step
            with torch.no_grad():
                print(f"Step {step}")
                denoised_samples = self.infer_diffusion_step(denoised_samples,
                                                        condition, self.args.num_train_steps - 1 - step,
                                                        action_dim)
                denoised_samples[:,-1,:2] = goal
>>>>>>> b0afa9fd
                
        unnormalize_obs = normalizer.unnormalize(
            denoised_samples[:,:,self.args.action_dim:].detach().cpu().numpy(),
            key='observations'
        )
        unnormalize_actions = normalizer.unnormalize(
            denoised_samples[:,:,:action_dim].detach().cpu().numpy(),
            key='actions'
        )
        return unnormalize_actions, unnormalize_obs, denoised_samples[:,:,:action_dim].detach(), denoised_samples[:,:,self.args.action_dim:].detach()

    def test_policy_act(self, condition, sample_shape, action_dim, normalizer):
        
        sampled_noise = torch.normal(torch.zeros(sample_shape), std=torch.tensor(1.0)) 
        denoised_samples = sampled_noise.clone().cuda()
        for step in range(1000):
            # Perform one denoising step
            with torch.no_grad():
                denoised_samples = self.infer_diffusion_step(denoised_samples,
                                                        condition, 999 - step,
                                                        action_dim)
        unnormalize_obs = normalizer.unnormalize(
            denoised_samples[:,:,self.args.action_dim:].detach().cpu().numpy(),
            key='observations'
        )
        unnormalize_actions = normalizer.unnormalize(
            denoised_samples[:,:,:action_dim].detach().cpu().numpy(),
            key='actions'
        )
        return denoised_samples
    
#     # noise = torch.normal(torch.zeros(dataset_shape), std=torch.tensor(1.0))

#     dataloader = cycle(torch.utils.data.DataLoader(
#             dataset, batch_size=args.train_batch_size, num_workers=1, shuffle=True, pin_memory=True
#         ))
#     dataloader_vis = cycle(torch.utils.data.DataLoader(
#             dataset, batch_size=args.eval_batch, num_workers=0, shuffle=True, pin_memory=True
#         ))

#     diffuser = DiffusionPolicy(args)
#     diffuser.load_model()
#     diffuser.train(dataset, dataloader, dataloader_vis)
    <|MERGE_RESOLUTION|>--- conflicted
+++ resolved
@@ -107,7 +107,6 @@
         
                 
     def load_model(self):
-        print(f"Loading model from checkpoint...{self.args.ckpt_path}")
         if not os.path.exists(os.path.join(self.args.ckpt_path, 'checkpoint.pth')):
             print("Checkpoint not found. Training from scratch.")
             self.epoch = 0
@@ -368,11 +367,6 @@
         for step in range(self.args.num_train_steps):
             # Perform one denoising step
             with torch.no_grad():
-<<<<<<< HEAD
-                denoised_samples = self.infer_diffusion_step(denoised_samples,
-                                                        condition, self.args.num_train_steps - 1 - step,
-                                                        action_dim)
-=======
                 # print(f"Step {step}")
                 denoised_samples = self.infer_diffusion_step(denoised_samples,
                                                         condition, self.args.num_train_steps - 1 - step,
@@ -399,7 +393,6 @@
                                                         condition, self.args.num_train_steps - 1 - step,
                                                         action_dim)
                 denoised_samples[:,-1,:2] = goal
->>>>>>> b0afa9fd
                 
         unnormalize_obs = normalizer.unnormalize(
             denoised_samples[:,:,self.args.action_dim:].detach().cpu().numpy(),
@@ -418,6 +411,7 @@
         for step in range(1000):
             # Perform one denoising step
             with torch.no_grad():
+                print(f"Step {step}")
                 denoised_samples = self.infer_diffusion_step(denoised_samples,
                                                         condition, 999 - step,
                                                         action_dim)
